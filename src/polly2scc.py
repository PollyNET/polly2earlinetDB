--- conflicted
+++ resolved
@@ -1242,7 +1242,6 @@
         }
 
         # capsule data into 355 data container
-<<<<<<< HEAD
         if self.method.lower() == 'raman':
             if 'aerBsc_raman_355' in pData.keys():
                 smoothWin_355 = self.picasso_attri_parser(
@@ -1356,64 +1355,7 @@
                     [refH_bottom_355, refH_top_355]
                 data['bsc_355'] = pData['aerBsc_raman_355'][:]
                 data['bsc_std_355'] = 0.1 * pData['aerBsc_raman_355'][:]
-    
-=======
-        if 'aerBsc_raman_355' in pData.keys():
-            smoothWin_355 = self.picasso_attri_parser(
-                pData['aerBsc_raman_355'].retrieving_info,
-                varname='smoothing_window')
-            refH_bottom_355 = self.picasso_attri_parser(
-                pData['aerBsc_raman_355'].retrieving_info,
-                varname='reference_search_bottom')
-            refH_top_355 = self.picasso_attri_parser(
-                pData['aerBsc_raman_355'].retrieving_info,
-                varname='reference_search_top')
-            angstr_355 = self.picasso_attri_parser(
-                pData['aerBsc_raman_355'].retrieving_info,
-                varname='angstroem_exponent')
-            refVal_355 = self.picasso_attri_parser(
-                pData['aerBsc_raman_355'].retrieving_info,
-                varname='reference_value')
-
-            # calculate the backscatter-ratio at the reference height
-            refMask355 = (pData['height'][:] >= refH_bottom_355) & \
-                         (pData['height'][:] <= refH_top_355)
-            refBscMol355 = np.nanmean(
-                beta_pi_rayleigh(
-                    355,
-                    pressure=np.float64(pData['pressure'][refMask355]),
-                    temperature=np.float64(pData['temperature'][refMask355] +
-                                           273.16)))
-            refBscRatio355 = refVal_355 / refBscMol355 + 1
-
-            # 0: monte_carlo;
-            # 1: error_propagation
-            data['error_retrieval_method_355'] = 1
-
-            # 0: Ansmann;
-            # 1: via_backscatter_ratio
-            data['extinction_evaluation_algorithm_355'] = 0
-
-            # 0: Raman
-            # 1: elastic_backscatter
-            data['backscatter_evaluation_method_355'] = 0
-
-            # 0: Ansmann
-            # 1: via_backscatter_ratio
-            data['raman_backscatter_algorithm_355'] = 0
-
-            data['vertical_resolution_355'] = smoothWin_355 * \
-                np.ones(pData['height'][:].shape, dtype=np.double)
-            data['extinction_assumed_wavelength_dependence_355'] = angstr_355
-            data['backscatter_calibration_range_355'] = \
-                pData['reference_height_355'][:]
-            data['backscatter_calibration_value_355'] = refBscRatio355
-            data['backscatter_calibration_search_range_355'] = \
-                [refH_bottom_355, refH_top_355]
-            data['bsc_355'] = pData['aerBsc_raman_355'][:]
-            data['bsc_std_355'] = 0.1 * pData['aerBsc_raman_355'][:]
-
->>>>>>> cc5af9b7
+
         if 'aerExt_raman_355' in pData.keys():
             data['ext_355'] = pData['aerExt_raman_355'][:]
             data['ext_std_355'] = 0.1 * pData['aerExt_raman_355'][:]
@@ -1425,7 +1367,6 @@
             data['vdr_std_355'] = 0.1 * pData['volDepol_raman_355'][:]
 
         # capsule data into 532 data container
-<<<<<<< HEAD
         if self.method.lower() == 'raman':
             if 'aerBsc_raman_532' in pData.keys():
                 smoothWin_532 = self.picasso_attri_parser(
@@ -1539,64 +1480,7 @@
                     [refH_bottom_532, refH_top_532]
                 data['bsc_532'] = pData['aerBsc_klett_532'][:]
                 data['bsc_std_532'] = 0.1 * pData['aerBsc_klett_532'][:]
-    
-=======
-        if 'aerBsc_raman_532' in pData.keys():
-            smoothWin_532 = self.picasso_attri_parser(
-                pData['aerBsc_raman_532'].retrieving_info,
-                varname='smoothing_window')
-            refH_bottom_532 = self.picasso_attri_parser(
-                pData['aerBsc_raman_532'].retrieving_info,
-                varname='reference_search_bottom')
-            refH_top_532 = self.picasso_attri_parser(
-                pData['aerBsc_raman_532'].retrieving_info,
-                varname='reference_search_top')
-            angstr_532 = self.picasso_attri_parser(
-                pData['aerBsc_raman_532'].retrieving_info,
-                varname='angstroem_exponent')
-            refVal_532 = self.picasso_attri_parser(
-                pData['aerBsc_raman_532'].retrieving_info,
-                varname='reference_value')
-
-            # calculate the backscatter-ratio at the reference height
-            refMask532 = (pData['height'][:] >= refH_bottom_532) & \
-                         (pData['height'][:] <= refH_top_532)
-            refBscMol532 = np.nanmean(
-                beta_pi_rayleigh(
-                    532,
-                    pressure=np.float64(pData['pressure'][refMask532]),
-                    temperature=np.float64(pData['temperature'][refMask532] +
-                                           273.16)))
-            refBscRatio532 = refVal_532 / refBscMol532 + 1
-
-            # 0: monte_carlo;
-            # 1: error_propagation
-            data['error_retrieval_method_532'] = 1
-
-            # 0: Ansmann;
-            # 1: via_backscatter_ratio
-            data['extinction_evaluation_algorithm_532'] = 0
-
-            # 0: Raman
-            # 1: elastic_backscatter
-            data['backscatter_evaluation_method_532'] = 0
-
-            # 0: Ansmann
-            # 1: via_backscatter_ratio
-            data['raman_backscatter_algorithm_532'] = 0
-
-            data['vertical_resolution_532'] = smoothWin_532 * \
-                np.ones(pData['height'][:].shape, dtype=np.double)
-            data['extinction_assumed_wavelength_dependence_532'] = angstr_532
-            data['backscatter_calibration_range_532'] = \
-                pData['reference_height_532'][:]
-            data['backscatter_calibration_value_532'] = refBscRatio532
-            data['backscatter_calibration_search_range_532'] = \
-                [refH_bottom_532, refH_top_532]
-            data['bsc_532'] = pData['aerBsc_raman_532'][:]
-            data['bsc_std_532'] = 0.1 * pData['aerBsc_raman_532'][:]
-
->>>>>>> cc5af9b7
+
         if 'aerExt_raman_532' in pData.keys():
             data['ext_532'] = pData['aerExt_raman_532'][:]
             data['ext_std_532'] = 0.1 * pData['aerExt_raman_532'][:]
@@ -1608,7 +1492,6 @@
             data['vdr_std_532'] = 0.1 * pData['volDepol_raman_532'][:]
 
         # capsule data into 1064 data container
-<<<<<<< HEAD
         if self.method.lower() == 'raman':
             if 'aerBsc_raman_1064' in pData.keys():
                 smoothWin_1064 = self.picasso_attri_parser(
@@ -1723,62 +1606,7 @@
                     [refH_bottom_1064, refH_top_1064]
                 data['bsc_1064'] = pData['aerBsc_klett_1064'][:]
                 data['bsc_std_1064'] = 0.1 * pData['aerBsc_klett_1064'][:]
-=======
-        if 'aerBsc_raman_1064' in pData.keys():
-            smoothWin_1064 = self.picasso_attri_parser(
-                pData['aerBsc_raman_1064'].retrieving_info,
-                varname='smoothing_window')
-            refH_bottom_1064 = self.picasso_attri_parser(
-                pData['aerBsc_raman_1064'].retrieving_info,
-                varname='reference_search_bottom')
-            refH_top_1064 = self.picasso_attri_parser(
-                pData['aerBsc_raman_1064'].retrieving_info,
-                varname='reference_search_top')
-            angstr_1064 = self.picasso_attri_parser(
-                pData['aerBsc_raman_1064'].retrieving_info,
-                varname='angstroem_exponent')
-            refVal_1064 = self.picasso_attri_parser(
-                pData['aerBsc_raman_1064'].retrieving_info,
-                varname='reference_value')
-
-            # calculate the backscatter-ratio at the reference height
-            refMask1064 = (pData['height'][:] >= refH_bottom_1064) & \
-                          (pData['height'][:] <= refH_top_1064)
-            refBscMol1064 = np.nanmean(
-                beta_pi_rayleigh(
-                    1064,
-                    pressure=np.float64(pData['pressure'][refMask1064]),
-                    temperature=np.float64(pData['temperature'][refMask1064] +
-                                           273.16)))
-            refBscRatio1064 = refVal_1064 / refBscMol1064 + 1
-
-            # 0: monte_carlo;
-            # 1: error_propagation
-            data['error_retrieval_method_1064'] = 1
-
-            # 0: Ansmann;
-            # 1: via_backscatter_ratio
-            data['extinction_evaluation_algorithm_1064'] = 0
-
-            # 0: Raman
-            # 1: elastic_backscatter
-            data['backscatter_evaluation_method_1064'] = 0
-
-            # 0: Ansmann
-            # 1: via_backscatter_ratio
-            data['raman_backscatter_algorithm_1064'] = 0
-
-            data['vertical_resolution_1064'] = smoothWin_1064 * \
-                np.ones(pData['height'][:].shape, dtype=np.double)
-            data['extinction_assumed_wavelength_dependence_1064'] = angstr_1064
-            data['backscatter_calibration_range_1064'] = \
-                pData['reference_height_1064'][:]
-            data['backscatter_calibration_value_1064'] = refBscRatio1064
-            data['backscatter_calibration_search_range_1064'] = \
-                [refH_bottom_1064, refH_top_1064]
-            data['bsc_1064'] = pData['aerBsc_raman_1064'][:]
-            data['bsc_std_1064'] = 0.1 * pData['aerBsc_raman_1064'][:]
->>>>>>> cc5af9b7
+
 
         # setup global attributes
         global_attris = camp_info
